/**
 * Integration Tests for Complete AI Assessment Flows
 *
 * Tests end-to-end AI assessment functionality including:
 * - Conversational assessment mode
 * - Smart question adaptation
 * - Real-time scoring with AI insights
 * - Complete data flow validation
 */

import { render, screen, fireEvent, waitFor, act } from '@testing-library/react';
import userEvent from '@testing-library/user-event';
import React from 'react';
import { describe, it, expect, vi, beforeEach, afterEach } from 'vitest';

import { AIErrorBoundary } from '@/components/assessments/AIErrorBoundary';
import { AIGuidancePanel } from '@/components/assessments/AIGuidancePanel';
import { AIHelpTooltip } from '@/components/assessments/AIHelpTooltip';
import { assessmentAIService } from '@/lib/api/assessments-ai.service';
import { QuestionnaireEngine } from '@/lib/assessment-engine/QuestionnaireEngine';
import {
  type AssessmentFramework,
  type AssessmentContext,
  type Question,
} from '@/lib/assessment-engine/types';

// Mock AI service
vi.mock('@/lib/api/assessments-ai.service', () => ({
  assessmentAIService: {
    getQuestionHelp: vi.fn(),
    getFollowUpQuestions: vi.fn(),
    getPersonalizedRecommendations: vi.fn(),
    getAssessmentAnalysis: vi.fn(),
    submitFeedback: vi.fn(),
  },
}));

// Mock toast
const mockToast = vi.fn();
vi.mock('@/hooks/use-toast', () => ({
  useToast: () => ({ toast: mockToast }),
}));

// Test Assessment Framework
const mockFramework: AssessmentFramework = {
  id: 'gdpr-test',
  name: 'GDPR Compliance Assessment',
  description: 'Test GDPR framework',
  version: '1.0',
  scoringMethod: 'percentage',
  sections: [
    {
      id: 'data-protection',
      title: 'Data Protection',
      description: 'Data protection principles',
      order: 1,
      questions: [
        {
          id: 'q1',
          text: 'Do you process personal data?',
          type: 'radio',
          options: [
            { value: 'yes', label: 'Yes' },
            { value: 'no', label: 'No' },
          ],
          validation: { required: true },
          weight: 1,
          metadata: { priority: 'high', triggers_ai: true },
        },
        {
          id: 'q2',
          text: 'What types of personal data do you process?',
          type: 'radio',
          options: [
            { value: 'yes', label: 'Yes' },
            { value: 'no', label: 'No' },
          ],
          validation: { required: true },
          weight: 1,
        },
      ],
    },
  ],
};

const mockContext: AssessmentContext = {
  frameworkId: 'gdpr-test',
  assessmentId: 'test-assessment-123',
  businessProfileId: 'test-profile-456',
  answers: new Map(),
  metadata: {
    industry: 'technology',
    company_size: 'small',
    location: 'UK',
  },
};

// Mock AI Responses
const mockAIHelp = {
  guidance:
    'Personal data includes any information relating to an identified or identifiable natural person...',
  confidence_score: 0.95,
  related_topics: ['GDPR', 'Personal Data', 'Data Processing'],
  follow_up_suggestions: ['What types of personal data do you process?'],
  source_references: ['GDPR Article 4'],
};

const mockFollowUpQuestions = {
  follow_up_questions: [
    {
      id: 'ai-q1',
      text: 'What types of personal data do you process?',
      type: 'radio' as const,
      options: [
        { value: 'Names', label: 'Names' },
        { value: 'Email addresses', label: 'Email addresses' },
        { value: 'Financial data', label: 'Financial data' },
        { value: 'Health data', label: 'Health data' },
      ],
      validation: { required: true },
      metadata: {
        source: 'ai',
        reasoning: 'Need to understand data types for compliance assessment',
      },
    },
    {
      id: 'ai-q2',
      text: 'What is the legal basis for processing this data?',
      type: 'radio' as const,
      options: [
        { value: 'Consent', label: 'Consent' },
        { value: 'Contract', label: 'Contract' },
        { value: 'Legal obligation', label: 'Legal obligation' },
        { value: 'Legitimate interest', label: 'Legitimate interest' },
      ],
      validation: { required: true },
      metadata: { source: 'ai', reasoning: 'Legal basis is required for GDPR compliance' },
    },
  ],
  reasoning: 'Based on your answer, we need more details about your data processing activities',
};

const mockRecommendations = {
  recommendations: [
    {
      id: 'rec-1',
      gapId: 'gap-1',
      title: 'Implement Data Protection Policy',
      description: 'Create a comprehensive data protection policy covering all GDPR requirements',
      priority: 'immediate' as const,
      category: 'Policy',
      impact: 'high',
      effort: 'medium',
      estimatedEffort: 'Medium',
      estimatedTime: '2-4 weeks',
    },
  ],
  implementation_plan: {
    phases: [
      {
        name: 'Policy Development',
        duration_weeks: 2,
        tasks: ['Draft policy', 'Review with legal', 'Approve policy'],
      },
    ],
    total_timeline_weeks: 4,
    resource_requirements: ['Legal review', 'Management approval'],
  },
  success_metrics: [
    { metric: 'Policy completion', target: '100%' },
    { metric: 'Staff training', target: '90%' },
  ],
};

// Test Component that integrates AI features
function TestAssessmentWithAI({
  framework,
  context,
  enableAI = true,
}: {
  framework: AssessmentFramework;
  context: AssessmentContext;
  enableAI?: boolean;
}) {
  const [engine, setEngine] = React.useState<QuestionnaireEngine | null>(null);
  const [currentQuestion, setCurrentQuestion] = React.useState<Question | null>(null);
  const [isAIMode, setIsAIMode] = React.useState(false);

  React.useEffect(() => {
    const newEngine = new QuestionnaireEngine(framework, context, {
      enableAI,
      useMockAIOnError: true,
    });
    setEngine(newEngine);
    setCurrentQuestion(newEngine.getCurrentQuestion());
    setIsAIMode(newEngine.isInAIMode());

    return () => {
      newEngine.destroy();
    };
  }, [framework, context, enableAI]);

  const handleAnswer = async (value: any) => {
    if (!engine || !currentQuestion) return;

    engine.answerQuestion(currentQuestion.id, value);
    const hasMore = await engine.nextQuestion();

    if (hasMore) {
      setCurrentQuestion(engine.getCurrentQuestion() || engine.getCurrentAIQuestion());
      setIsAIMode(engine.isInAIMode());
    } else {
      setCurrentQuestion(null);
    }
  };

  const handleGetResults = async () => {
    if (!engine) return null;
    return await engine.calculateResults();
  };

  if (!currentQuestion) {
    return (
      <div>
        <div>Assessment Complete</div>
        <button onClick={handleGetResults}>Get Results</button>
      </div>
    );
  }

  return (
    <AIErrorBoundary>
      <div data-testid="assessment-container">
        <div data-testid="question-text">{currentQuestion.text}</div>
        <div data-testid="ai-mode-indicator">{isAIMode ? 'AI Mode' : 'AI Mode'}</div>

        {/* AI Help Tooltip */}
        <AIHelpTooltip
          question={currentQuestion}
          frameworkId={framework.id}
          sectionId="data-protection"
          userContext={{}}
        />

        {/* AI Guidance Panel */}
        <AIGuidancePanel
          question={currentQuestion}
          frameworkId={framework.id}
          sectionId="data-protection"
          userContext={{}}
        />

        {/* Answer Buttons */}
        {currentQuestion.type === 'radio' && currentQuestion.options && (
          <div>
            {currentQuestion.options.map((option, index) => (
              <button
                key={index}
                onClick={() => handleAnswer(option.value)}
                data-testid={`answer-${option.value}`}
              >
                {option.label}
              </button>
            ))}
          </div>
        )}
      </div>
    </AIErrorBoundary>
  );
}

describe('AI Assessment Flow Integration', () => {
  beforeEach(() => {
    vi.clearAllMocks();
    mockToast.mockClear();

    // Mock clipboard API properly
    Object.defineProperty(navigator, 'clipboard', {
      value: {
        writeText: vi.fn().mockResolvedValue(undefined),
        readText: vi.fn().mockResolvedValue(''),
      },
      writable: true,
    });
  });

  afterEach(() => {
    vi.clearAllTimers();
  });

  it('completes full assessment flow with AI follow-up questions', async () => {
    const user = userEvent.setup();

    // Mock AI responses
    vi.mocked(assessmentAIService.getFollowUpQuestions).mockResolvedValue(mockFollowUpQuestions);
    // Enhanced mock setup with error handling and configuration
    const setupRecommendationsMock = (
      config: {
        shouldFail?: boolean;
        delay?: number;
        customResponse?: typeof mockRecommendations;
      } = {},
    ) => {
      const { shouldFail = false, delay = 0, customResponse } = config;

      const response = customResponse || {
        ...mockRecommendations,
        metadata: {
          requestId: `test-req-${Date.now()}`,
          timestamp: new Date().toISOString(),
          processingTime: 150,
        },
      };

      if (shouldFail) {
        vi.mocked(assessmentAIService.getPersonalizedRecommendations).mockRejectedValue(
          new Error('AI service unavailable'),
        );
      } else {
        vi.mocked(assessmentAIService.getPersonalizedRecommendations).mockImplementation(() =>
          delay > 0
            ? new Promise((resolve) => setTimeout(() => resolve(response), delay))
            : Promise.resolve(response),
        );
      }
    };

    // Default setup for successful response
    setupRecommendationsMock();

    render(
      <TestAssessmentWithAI framework={mockFramework} context={mockContext} enableAI={true} />,
    );

    // Start with first framework question
    expect(screen.getByTestId('question-text')).toHaveTextContent('Do you process personal data?');
    expect(screen.getByTestId('ai-mode-indicator')).toHaveTextContent('AI Mode');

    // Answer 'yes' to trigger AI follow-up
    await user.click(screen.getByTestId('answer-yes'));

    // Should enter AI mode with follow-up questions
    await waitFor(() => {
      expect(screen.getByTestId('ai-mode-indicator')).toHaveTextContent('AI Mode');
    });

    expect(screen.getByTestId('question-text')).toHaveTextContent(
      'What types of personal data do you process?',
    );

    // Answer first AI question
    await user.click(screen.getByTestId('answer-Names')); // Names

    // Should move to second AI question
    await waitFor(() => {
      expect(screen.getByTestId('question-text')).toHaveTextContent(
        'What is the legal basis for processing this data?',
      );
    });

    // Answer second AI question
    await user.click(screen.getByTestId('answer-Consent')); // Consent

    // Should return to framework questions
    await waitFor(() => {
      expect(screen.getByTestId('ai-mode-indicator')).toHaveTextContent('AI Mode');
    });

    expect(screen.getByTestId('question-text')).toHaveTextContent(
      'What types of personal data do you process?',
    );

    // Complete assessment
    await user.click(screen.getByTestId('answer-no'));

    // Should complete assessment
    await waitFor(() => {
      expect(screen.getByText('Assessment Complete')).toBeInTheDocument();
    });

    // Verify AI services were called
    expect(assessmentAIService.getFollowUpQuestions).toHaveBeenCalledWith({
      question_id: 'q1',
      question_text: 'Do you process personal data?',
      user_answer: 'yes',
      assessment_context: expect.objectContaining({
        framework_id: 'gdpr-test',
        business_profile_id: 'test-profile-456',
      }),
    });
  });

  it('handles AI service failures gracefully with fallback', async () => {
    const user = userEvent.setup();

    // Mock AI service failure
    vi.mocked(assessmentAIService.getFollowUpQuestions).mockRejectedValue(
      new Error('AI service unavailable'),
    );

    render(
      <TestAssessmentWithAI framework={mockFramework} context={mockContext} enableAI={true} />,
    );

    // Answer question that would trigger AI
    await user.click(screen.getByTestId('answer-yes'));

    // Should still enter AI mode with fallback questions
    await waitFor(() => {
      expect(screen.getByTestId('ai-mode-indicator')).toHaveTextContent('AI Mode');
    });

    // Should show some AI question (fallback)
    expect(screen.getByTestId('question-text')).toBeInTheDocument();
  });

  it('integrates AI help tooltip with assessment flow', async () => {
    const user = userEvent.setup();

    vi.mocked(assessmentAIService.getQuestionHelp).mockResolvedValue(mockAIHelp);

    render(
      <TestAssessmentWithAI framework={mockFramework} context={mockContext} enableAI={true} />,
    );

    // Click AI help button
    const helpButton = screen.getByRole('button', { name: /ai help/i });
    await user.click(helpButton);

    // Should show AI guidance
    await waitFor(() => {
      expect(screen.getByText(mockAIHelp.guidance)).toBeInTheDocument();
    });

    expect(screen.getByText('95% Confidence')).toBeInTheDocument();

    // Should still be able to answer question
    await user.click(screen.getByTestId('answer-yes'));

    // Assessment should continue normally
    await waitFor(() => {
      expect(screen.getByTestId('ai-mode-indicator')).toHaveTextContent('AI Mode');
    });
  });

  it('handles concurrent AI requests without race conditions', async () => {
    const user = userEvent.setup();

    // Mock slow AI responses
    vi.mocked(assessmentAIService.getQuestionHelp).mockImplementation(
      () => new Promise((resolve) => setTimeout(() => resolve(mockAIHelp), 100)),
    );
    vi.mocked(assessmentAIService.getFollowUpQuestions).mockImplementation(
      () => new Promise((resolve) => setTimeout(() => resolve(mockFollowUpQuestions), 50)),
    );

    render(
      <TestAssessmentWithAI framework={mockFramework} context={mockContext} enableAI={true} />,
    );

    // Trigger multiple AI requests simultaneously
    const helpButton = screen.getByRole('button', { name: /ai help/i });
    await user.click(helpButton); // AI help request

    // Immediately answer question to trigger follow-up
    await user.click(screen.getByTestId('answer-yes')); // Follow-up request

    // Both should complete without conflicts
    await waitFor(
      () => {
        expect(screen.getByTestId('ai-mode-indicator')).toHaveTextContent('AI Mode');
      },
      { timeout: 200 },
    );

    // Should have made both API calls
    expect(assessmentAIService.getQuestionHelp).toHaveBeenCalled();
    expect(assessmentAIService.getFollowUpQuestions).toHaveBeenCalled();
  });

  it('maintains assessment state during AI interactions', async () => {
    const user = userEvent.setup();

    vi.mocked(assessmentAIService.getFollowUpQuestions).mockResolvedValue(mockFollowUpQuestions);

    render(
      <TestAssessmentWithAI framework={mockFramework} context={mockContext} enableAI={true} />,
    );

    // Answer first question
    await user.click(screen.getByTestId('answer-yes'));

    // Enter AI mode
    await waitFor(() => {
      expect(screen.getByTestId('ai-mode-indicator')).toHaveTextContent('AI Mode');
    });

    // Answer AI questions
    await user.click(screen.getByTestId('answer-Email addresses')); // Email addresses

    await waitFor(() => {
      expect(screen.getByTestId('question-text')).toHaveTextContent('What is the legal basis');
    });

    await user.click(screen.getByTestId('answer-Contract')); // Contract

    // Return to framework mode
    await waitFor(() => {
      expect(screen.getByTestId('ai-mode-indicator')).toHaveTextContent('AI Mode');
    });

    // Should be on second framework question
    expect(screen.getByTestId('question-text')).toHaveTextContent(
      'What types of personal data do you process?',
    );

    // Complete assessment
    await user.click(screen.getByTestId('answer-no'));

    await waitFor(() => {
      expect(screen.getByText('Assessment Complete')).toBeInTheDocument();
    });
  });

  it('generates AI recommendations at assessment completion', async () => {
    const user = userEvent.setup();

    vi.mocked(assessmentAIService.getPersonalizedRecommendations).mockResolvedValue(
      mockRecommendations,
    );

    render(
      <TestAssessmentWithAI framework={mockFramework} context={mockContext} enableAI={true} />,
    );

    // Complete assessment quickly (no AI follow-up)
    await user.click(screen.getByTestId('answer-no')); // First question

    await waitFor(() => {
      expect(screen.getByTestId('question-text')).toHaveTextContent(
        'What types of personal data do you process?',
      );
    });

    await user.click(screen.getByTestId('answer-no')); // Second question

    // Assessment should complete
    await waitFor(() => {
      expect(screen.getByText('Assessment Complete')).toBeInTheDocument();
    });

    // Click get results
    const resultsButton = screen.getByText('Get Results');
    await user.click(resultsButton);

    // Should call AI recommendations
    await waitFor(() => {
      expect(assessmentAIService.getPersonalizedRecommendations).toHaveBeenCalled();
    });
  });

  it('works without AI when disabled', async () => {
    const user = userEvent.setup();

    render(
      <TestAssessmentWithAI framework={mockFramework} context={mockContext} enableAI={false} />,
    );

    // Answer questions normally
    await user.click(screen.getByTestId('answer-yes'));

    // Should NOT enter AI mode
    await waitFor(() => {
      expect(screen.getByTestId('question-text')).toHaveTextContent(
        'What types of personal data do you process?',
      );
    });

    expect(screen.getByTestId('ai-mode-indicator')).toHaveTextContent('AI Mode');

    // Complete assessment
    await user.click(screen.getByTestId('answer-no'));

    await waitFor(() => {
      expect(screen.getByText('Assessment Complete')).toBeInTheDocument();
    });

    // Should not have called AI services
    expect(assessmentAIService.getFollowUpQuestions).not.toHaveBeenCalled();
  });
});

// Additional test utilities for AI mode
const waitForAIMode = async () => {
  await waitFor(() => {
    expect(screen.getByTestId('ai-mode-indicator')).toHaveTextContent('AI Mode');
  });
};

const mockAIService = {
  generateFollowUpQuestions: vi.fn().mockResolvedValue([
    'Can you provide more context about your data protection practices?'
  ]),
  isAvailable: vi.fn().mockReturnValue(true)
<<<<<<< HEAD
};

// Additional test utilities for AI mode already defined above
=======
};
>>>>>>> 4405331d
<|MERGE_RESOLUTION|>--- conflicted
+++ resolved
@@ -602,10 +602,4 @@
     'Can you provide more context about your data protection practices?'
   ]),
   isAvailable: vi.fn().mockReturnValue(true)
-<<<<<<< HEAD
-};
-
-// Additional test utilities for AI mode already defined above
-=======
-};
->>>>>>> 4405331d
+};