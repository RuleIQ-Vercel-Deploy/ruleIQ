"""
from __future__ import annotations

Database setup for ruleIQ, including synchronous and asynchronous
configurations. Provides comprehensive database initialization and
management utilities.
"""
import os
import logging
from typing import AsyncGenerator, Dict, Any, Generator, Optional, TYPE_CHECKING
from contextlib import contextmanager
from dotenv import load_dotenv
from sqlalchemy import create_engine, text, MetaData, Engine
from sqlalchemy.ext.asyncio import AsyncSession, create_async_engine, async_sessionmaker, AsyncEngine
from sqlalchemy.orm import declarative_base, sessionmaker, Session
from fastapi import HTTPException
load_dotenv('.env.local', override=True)
load_dotenv('.env', override=False)
logger = logging.getLogger(__name__)
if TYPE_CHECKING:
    from sqlalchemy.orm import sessionmaker as SessionMakerType
    from sqlalchemy.ext.asyncio import async_sessionmaker as AsyncSessionMakerType
    _ENGINE: Optional[Engine] = None
    _SESSION_LOCAL: Optional[SessionMakerType[Session]] = None
    _ASYNC_ENGINE: Optional[AsyncEngine] = None
    _ASYNC_SESSION_LOCAL: Optional[AsyncSessionMakerType[AsyncSession]] = None
else:
    _ENGINE: Optional[Engine] = None
    _SESSION_LOCAL: Optional[Any] = None
    _ASYNC_ENGINE: Optional[AsyncEngine] = None
    _ASYNC_SESSION_LOCAL: Optional[Any] = None
naming_convention = {'ix': 'ix_%(column_0_label)s', 'uq':
    'uq_%(table_name)s_%(column_0_name)s', 'ck':
    'ck_%(table_name)s_%(constraint_name)s', 'fk':
    'fk_%(table_name)s_%(column_0_name)s_%(referred_table_name)s', 'pk':
    'pk_%(table_name)s'}
metadata = MetaData(naming_convention=naming_convention)
Base = declarative_base(metadata=metadata)


class DatabaseConfig:
    """Database configuration class for managing connection settings."""

    @staticmethod
    def validate_environment() ->None:
        """Validate that required environment variables are set."""
        required_vars = ['DATABASE_URL']
        missing_vars = []
        for var in required_vars:
            if not os.getenv(var):
                missing_vars.append(var)
        if missing_vars:
            error_msg = f"""Missing required environment variables: {', '.join(missing_vars)}
Please copy env.template to .env.local and configure the variables."""
            logger.error("Missing required environment variables: %s. Please copy env.template to .env.local and configure the variables.", ', '.join(missing_vars))
            raise OSError(error_msg)
        if os.path.exists('.env.local'):
            logger.info('Loaded configuration from .env.local')
        elif os.path.exists('.env'):
            logger.info('Loaded configuration from .env')
        else:
            logger.info('Using system environment variables')

    @staticmethod
    def get_database_urls() ->tuple[str, str, str]:
        """
        Retrieves and processes DATABASE_URL from environment variables.
        Returns tuple of (original_url, sync_url, async_url)
        """
        DatabaseConfig.validate_environment()
        db_url = os.getenv('DATABASE_URL')
        if not db_url:
            error_msg = 'DATABASE_URL environment variable not set. Please set it in your .env file or environment.'
            logger.error(error_msg)
            raise OSError(error_msg)
        safe_url = db_url.split('@')[1] if '@' in db_url else db_url
        logger.info('Connecting to database: %s', safe_url)
        sync_db_url = db_url
        if '+asyncpg' in sync_db_url:
            sync_db_url = sync_db_url.replace('+asyncpg', '+psycopg2')
        elif 'postgresql://' in sync_db_url and '+psycopg2' not in sync_db_url:
            sync_db_url = sync_db_url.replace('postgresql://',
                'postgresql+psycopg2://', 1)
        async_db_url = db_url
        try:
            import asyncpg  # noqa: F401
            if 'postgresql://' in async_db_url and '+asyncpg' not in async_db_url:
                async_db_url = async_db_url.replace('postgresql://', 'postgresql+asyncpg://', 1)
        except ImportError:
            logger.warning('asyncpg not available, falling back to psycopg for async connections')
            # Fallback to psycopg for async connections (psycopg v3 supports async)
            if 'postgresql://' in async_db_url and '+psycopg' not in async_db_url:
                async_db_url = async_db_url.replace('postgresql://', 'postgresql+psycopg://', 1)
            elif '+asyncpg' in async_db_url:
                async_db_url = async_db_url.replace('+asyncpg', '+psycopg')
        return db_url, sync_db_url, async_db_url

    @staticmethod
    def get_engine_kwargs(is_async: bool=False) ->Dict[str, Any]:
        """Get optimized engine configuration based on sync/async mode."""
        # Import the enhanced pool configuration
        try:
            from config.database_pool_config import ConnectionPoolConfig
            is_production = os.getenv('ENVIRONMENT', 'development').lower() == 'production'

            if is_async:
                return ConnectionPoolConfig.get_async_pool_settings(is_production)
            else:
                return ConnectionPoolConfig.get_pool_settings(is_production)
        except ImportError:
            # Fallback to original configuration if new config not available
            logger.warning("Using fallback database pool configuration")
            try:
                base_kwargs = {'echo': os.getenv('SQLALCHEMY_ECHO', 'false').
                    lower() == 'true', 'pool_size': int(os.getenv(
                    'DB_POOL_SIZE', '10')), 'max_overflow': int(os.getenv(
                    'DB_MAX_OVERFLOW', '20')), 'pool_pre_ping': True,
                    'pool_recycle': int(os.getenv('DB_POOL_RECYCLE', '1800')),
                    'pool_timeout': int(os.getenv('DB_POOL_TIMEOUT', '30'))}
            except ValueError as e:
                logger.error('Invalid database configuration value: %s', e)
                raise ValueError(f'Invalid database configuration: {e}')
            if is_async:
                async_kwargs = {**base_kwargs, 'pool_reset_on_return': 'commit'}
                db_url = os.getenv('DATABASE_URL', '')
                connect_args = {'server_settings': {'jit': 'off',
                    'application_name': 'ruleIQ_backend'}}
                if 'sslmode=require' in db_url:
                    connect_args['ssl'] = True
                async_kwargs['connect_args'] = connect_args
                return async_kwargs
            else:
                sync_kwargs = {**base_kwargs, 'connect_args': {'keepalives': 1,
                    'keepalives_idle': 30, 'keepalives_interval': 10,
                    'keepalives_count': 5, 'connect_timeout': 10}}
                return sync_kwargs


def _init_sync_db() ->None:
    """Initializes synchronous database engine and session maker if not already initialized."""
    global _ENGINE, _SESSION_LOCAL
    if _ENGINE is None:
        try:
            _, sync_db_url, _ = DatabaseConfig.get_database_urls()
            engine_kwargs = DatabaseConfig.get_engine_kwargs(is_async=False)
            _ENGINE = create_engine(sync_db_url, **engine_kwargs)
            _SESSION_LOCAL = sessionmaker(autocommit=False, autoflush=False,
                bind=_ENGINE)
            logger.info('Synchronous database engine initialized successfully')
        except Exception as e:
            logger.error(
                'Failed to initialize synchronous database engine: %s', e)
            raise


def _init_async_db() -> None:
    """Initializes asynchronous database engine and session maker if not already initialized."""
    global _ASYNC_ENGINE, _ASYNC_SESSION_LOCAL
    if _ASYNC_ENGINE is None:
        # Check for Cloud Run environment
        is_cloud_run = bool(os.getenv('K_SERVICE') or os.getenv('CLOUD_RUN_JOB'))
        
        try:
            # Get database URLs, which handles driver fallback internally
            _, _, async_db_url = DatabaseConfig.get_database_urls()
            if async_db_url is None:
                logger.warning('Async database URL is None - no async driver available')
                return  # Cannot create async engine without a driver
            
            # Extract driver from URL for logging
            driver_name = 'asyncpg' if 'asyncpg' in async_db_url else 'psycopg' if 'psycopg' in async_db_url else 'unknown'
            logger.debug('Using async driver: %s', driver_name)
            
            # Create async engine with the appropriate driver
            engine_kwargs = DatabaseConfig.get_engine_kwargs(is_async=True)
            _ASYNC_ENGINE = create_async_engine(async_db_url, **engine_kwargs)
            _ASYNC_SESSION_LOCAL = async_sessionmaker(
                bind=_ASYNC_ENGINE,
                class_=AsyncSession,
                expire_on_commit=False,
                autocommit=False,
                autoflush=False
            )
            
            if is_cloud_run:
                logger.info('🌩️ Cloud Run: Asynchronous database engine initialized successfully with %s', driver_name)
            else:
                logger.info('Asynchronous database engine initialized successfully with %s', driver_name)
                
        except Exception as e:
            error_msg = f'Failed to initialize asynchronous database engine: {e}'
            if is_cloud_run:
                logger.warning('🌩️ Cloud Run: Failed to initialize asynchronous database engine: %s - will retry on demand', e)
                return  # Allow graceful degradation in Cloud Run
            else:
                logger.error('Failed to initialize asynchronous database engine: %s', e)
                raise


def init_db() ->bool:
    """
    Initialize database with proper error handling and logging.
    This function can be called during application startup.

    Returns:
        bool: True if initialization successful, False otherwise
    """
    try:
        logger.info('Initializing database...')
        _init_sync_db()
        _init_async_db()

        if not test_database_connection():
            return False
        logger.info('Database initialization completed successfully')
        return True
    except Exception as e:
        logger.error('Database initialization failed: %s', e, exc_info=True)
        return False


def test_database_connection() ->bool:
    """Test database connection synchronously."""
    try:
        _init_sync_db()
        global _ENGINE
        with _ENGINE.connect() as conn:
            conn.execute(text('SELECT 1'))
            logger.info('Database connection test successful')
            return True
    except Exception as e:
        logger.error('Database connection test failed: %s', e)
        return False


async def test_async_database_connection() ->bool:
    """Test database connection asynchronously."""
    is_cloud_run = bool(os.getenv('K_SERVICE') or os.getenv('CLOUD_RUN_JOB'))
    
    try:
        # Try to get the session maker (which will initialize if needed)
        session_maker = get_async_session_maker()
        if session_maker is None:
            if is_cloud_run:
                logger.warning('🌩️ Cloud Run: Async database not available - skipping connection test')
                return False
            else:
                logger.error('Async database session maker not available')
                return False
        
        # Test the connection using the global engine
        if _ASYNC_ENGINE is None:
            logger.error('Async database engine not initialized')
            return False
            
        async with _ASYNC_ENGINE.connect() as conn:
            await conn.execute(text('SELECT 1'))
            if is_cloud_run:
                logger.info('🌩️ Cloud Run: Async database connection test successful')
            else:
                logger.info('Async database connection test successful')
            return True
    except ImportError as e:
        if is_cloud_run:
            logger.warning('🌩️ Cloud Run: Async database connection test skipped due to missing dependencies: %s', e)
            return False
        else:
            logger.error('Async database connection test failed due to missing dependencies: %s', e)
            return False
    except Exception as e:
        if is_cloud_run:
            logger.warning('🌩️ Cloud Run: Async database connection test failed: %s', e)
        else:
            logger.error('Async database connection test failed: %s', e)
        return False


def get_db() ->Generator[Any, None, None]:
    """
    Provides a synchronous database session and ensures it's closed afterwards.
    Marked for deprecation.
    """
    _init_sync_db()
    db = _SESSION_LOCAL()
    try:
        yield db
    finally:
        db.close()


def get_db_session() ->Generator[Any, None, None]:
    """
    Generator function for database sessions.
    Provides a synchronous database session and ensures it's closed afterwards.
    """
    _init_sync_db()
    db = _SESSION_LOCAL()
    try:
        yield db
    finally:
        db.close()


async def get_async_db() ->AsyncGenerator[AsyncSession, None]:
    """
    Provides an asynchronous database session and ensures it's closed afterwards.
    """
    session_maker = get_async_session_maker()
    if session_maker is None:
        is_cloud_run = bool(os.getenv('K_SERVICE') or os.getenv('CLOUD_RUN_JOB'))
        error_msg = 'Async database session maker not available'
        if is_cloud_run:
            logger.warning('🌩️ Cloud Run: %s - async database operations not supported', error_msg)
        raise HTTPException(status_code=503, detail=f'{error_msg} - check database configuration and asyncpg installation')
    
    async with session_maker() as session:
        try:
            yield session
        except (ValueError, TypeError):
            await session.rollback()
            raise


@contextmanager
def get_db_context() ->Generator[Any, None, None]:
    """Context manager for synchronous database sessions."""
    _init_sync_db()
    db = _SESSION_LOCAL()
    try:
        yield db
        db.commit()
    except (ValueError, TypeError):
        db.rollback()
        raise
    finally:
        db.close()


async def cleanup_db_connections() ->None:
    """Cleanup database connections and dispose engines."""
    global _ENGINE, _ASYNC_ENGINE
    if _ASYNC_ENGINE:
        await _ASYNC_ENGINE.dispose()
        _ASYNC_ENGINE = None
        logger.info('Async database engine disposed')
    if _ENGINE:
        _ENGINE.dispose()
        _ENGINE = None
        logger.info('Sync database engine disposed')


def get_engine_info() ->Dict[str, Any]:
    """Get information about current database engines for debugging."""
    info = {'sync_engine_initialized': _ENGINE is not None,
        'async_engine_initialized': _ASYNC_ENGINE is not None}
    if _ASYNC_ENGINE:
        try:
            pool = _ASYNC_ENGINE.pool
            info.update({
                'async_pool_size': getattr(pool, 'size', lambda: 0)() if hasattr(pool, 'size') else 0,
                'async_pool_checked_in': getattr(pool, 'checkedin', lambda: 0)() if hasattr(pool, 'checkedin') else 0,
                'async_pool_checked_out': getattr(pool, 'checkedout', lambda: 0)() if hasattr(pool, 'checkedout') else 0,
                'async_pool_overflow': getattr(pool, 'overflow', lambda: 0)() if hasattr(pool, 'overflow') else 0
            })
        except Exception as e:
            logger.debug('Could not get async pool info: %s', e)
    if _ENGINE:
        try:
            pool = _ENGINE.pool
            info.update({
                'sync_pool_size': getattr(pool, 'size', lambda: 0)() if hasattr(pool, 'size') else 0,
                'sync_pool_checked_in': getattr(pool, 'checkedin', lambda: 0)() if hasattr(pool, 'checkedin') else 0,
                'sync_pool_checked_out': getattr(pool, 'checkedout', lambda: 0)() if hasattr(pool, 'checkedout') else 0,
                'sync_pool_overflow': getattr(pool, 'overflow', lambda: 0)() if hasattr(pool, 'overflow') else 0
            })
        except Exception as e:
            logger.debug('Could not get sync pool info: %s', e)
    return info


_get_configured_database_urls = DatabaseConfig.get_database_urls
_init_sync_db = _init_sync_db
_init_async_db = _init_async_db
def get_async_session_maker():
    """Get the async session maker, initializing if needed."""
    global _ASYNC_SESSION_LOCAL
    
    if _ASYNC_SESSION_LOCAL is None:
        is_cloud_run = bool(os.getenv('K_SERVICE') or os.getenv('CLOUD_RUN_JOB'))
        
        try:
            _init_async_db()
        except ImportError as e:
            if is_cloud_run:
                logger.warning('🌩️ Cloud Run: Async database initialization failed due to missing dependencies: %s', e)
                logger.warning('🌩️ Cloud Run: Returning None - async operations will not be available')
                return None
            else:
                logger.error('Failed to initialize async database: %s', e)
                raise
        except Exception as e:
            if is_cloud_run:
                logger.warning('🌩️ Cloud Run: Async database initialization failed: %s', e)
                logger.warning('🌩️ Cloud Run: Returning None - will retry later')
                return None
            else:
                logger.error('Failed to get async session maker: %s', e)
                raise
    
    return _ASYNC_SESSION_LOCAL

<<<<<<< HEAD
# For backward compatibility - but make it lazy to prevent eager initialization
# This will be None initially and only populated when get_async_session_maker() is called
async_session_maker = None
=======
# For backward compatibility - use a callable that does lazy initialization
def async_session_maker():
    """Lazy initialization wrapper for async session maker."""
    session_maker = get_async_session_maker()
    return session_maker()
>>>>>>> d96fa007
<|MERGE_RESOLUTION|>--- conflicted
+++ resolved
@@ -409,14 +409,10 @@
     
     return _ASYNC_SESSION_LOCAL
 
-<<<<<<< HEAD
-# For backward compatibility - but make it lazy to prevent eager initialization
-# This will be None initially and only populated when get_async_session_maker() is called
-async_session_maker = None
-=======
 # For backward compatibility - use a callable that does lazy initialization
 def async_session_maker():
     """Lazy initialization wrapper for async session maker."""
     session_maker = get_async_session_maker()
-    return session_maker()
->>>>>>> d96fa007
+    if session_maker is None:
+        return None
+    return session_maker()